--- conflicted
+++ resolved
@@ -26,10 +26,7 @@
     "pyyaml",
     "typing-extensions",
     "mixpanel",
-<<<<<<< HEAD
-=======
     "questionary",
->>>>>>> c478adff
 ]
 
 classifiers = [
