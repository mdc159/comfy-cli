--- conflicted
+++ resolved
@@ -1,77 +1,15 @@
 import configparser
-<<<<<<< HEAD
+import os
+import configparser
 from comfy_cli.utils import singleton, get_os, is_running
-=======
-import os
-
->>>>>>> 0473c971
 from comfy_cli import constants
-from comfy_cli.utils import singleton, get_os
 
 
 @singleton
 class ConfigManager(object):
-<<<<<<< HEAD
-    def __init__(self):
-        self.config = configparser.ConfigParser()
-        self.background = None
-        self.load()
-
-    @staticmethod
-    def get_config_path():
-        return constants.DEFAULT_CONFIG[get_os()]
-
-    def write_config(self):
-        config_file_path = os.path.join(self.get_config_path(), 'config.ini')
-        dir_path = os.path.dirname(config_file_path)
-        if not os.path.exists(dir_path):
-            os.mkdir(dir_path)
-
-        with open(config_file_path, 'w') as configfile:
-            self.config.write(configfile)
-
-    def load(self):
-        config_file_path = os.path.join(self.get_config_path(), 'config.ini')
-        if os.path.exists(config_file_path):
-            self.config = configparser.ConfigParser()
-            self.config.read(config_file_path)
-
-        # TODO: We need a policy for clearing the tmp directory.
-        tmp_path = os.path.join(self.get_config_path(), 'tmp')
-        if not os.path.exists(tmp_path):
-            os.makedirs(tmp_path)
-
-        if 'background' in self.config['DEFAULT']:
-            bg_info = self.config['DEFAULT']['background'].strip('()').split(',')
-            bg_info = [item.strip().strip("'") for item in bg_info]
-            self.background = bg_info[0], int(bg_info[1]), int(bg_info[2])
-
-            if not is_running(self.background[2]):
-                self.remove_background()
-
-    def fill_print_env(self, table):
-        if self.config.has_option('DEFAULT', 'default_workspace'):
-            table.add_row("Default ComfyUI workspace", self.config['DEFAULT']['default_workspace'])
-        else:
-            table.add_row("Default ComfyUI workspace", "No default ComfyUI workspace")
-
-        if self.config.has_option('DEFAULT', 'recent_path'):
-            table.add_row("Recent ComfyUI", self.config['DEFAULT']['recent_path'])
-        else:
-            table.add_row("Recent ComfyUI", "No recent run")
-
-        if self.config.has_option('DEFAULT', 'background'):
-            table.add_row("Background ComfyUI", self.config['DEFAULT']['background'])
-        else:
-            table.add_row("Background ComfyUI", "N/A")
-
-    def remove_background(self):
-        del self.config['DEFAULT']['background']
-        self.write_config()
-        self.background = None
-=======
   def __init__(self):
     self.config = configparser.ConfigParser()
+    self.background = None
     self.load()
 
   @staticmethod
@@ -114,6 +52,15 @@
     if not os.path.exists(tmp_path):
       os.makedirs(tmp_path)
 
+    if 'background' in self.config['DEFAULT']:
+      bg_info = self.config['DEFAULT']['background'].strip('()').split(',')
+      bg_info = [item.strip().strip("'") for item in bg_info]
+      self.background = bg_info[0], int(bg_info[1]), int(bg_info[2])
+
+      if not is_running(self.background[2]):
+        self.remove_background()
+
+
   def fill_print_env(self, table):
     table.add_row("Config Path", self.get_config_file_path())
     if self.config.has_option('DEFAULT', 'default_workspace'):
@@ -124,5 +71,14 @@
     if self.config.has_option('DEFAULT', constants.CONFIG_KEY_RECENT_WORKSPACE):
       table.add_row("Recent ComfyUI workspace", self.config['DEFAULT'][constants.CONFIG_KEY_RECENT_WORKSPACE])
     else:
-      table.add_row("Recent ComfyUI workspace", "No recent run")
->>>>>>> 0473c971
+        table.add_row("Recent ComfyUI workspace", "No recent run")
+
+    if self.config.has_option('DEFAULT', 'background'):
+      table.add_row("Background ComfyUI", self.config['DEFAULT']['background'])
+    else:
+      table.add_row("Background ComfyUI", "N/A")
+
+  def remove_background(self):
+    del self.config['DEFAULT']['background']
+    self.write_config()
+    self.background = None